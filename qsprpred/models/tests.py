--- conflicted
+++ resolved
@@ -10,13 +10,9 @@
 import numpy as np
 import pandas as pd
 import torch
-<<<<<<< HEAD
-=======
 import json
 import sklearn_json as skljson
 from sklearn.preprocessing import StandardScaler
-
->>>>>>> 6b856be8
 from qsprpred.data.data import QSPRDataset
 from qsprpred.data.utils.descriptorcalculator import descriptorsCalculator
 from qsprpred.data.utils.descriptorsets import MorganFP
@@ -50,12 +46,8 @@
     @classmethod
     def tearDownClass(cls):
         shutil.rmtree(cls.qsprmodelspath)
-<<<<<<< HEAD
         shutil.rmtree(cls.qsprdatapath)
-        for extension in ['log', 'pkg']:
-=======
         for extension in ['log', 'pkg', 'json']:
->>>>>>> 6b856be8
             globs = glob.glob(f'{cls.datapath}/*.{extension}')
             for path in globs:
                 os.remove(path)
@@ -143,11 +135,7 @@
         # train the model on all data
         themodel.fit()
         regid = 'REG' if reg else 'CLS'
-<<<<<<< HEAD
-        self.assertTrue(exists(f'{os.path.dirname(__file__)}/test_files/qspr/models/{alg_name}_{regid}_{data.property}.pkg'))
-=======
-        self.assertTrue(exists(f'{os.path.dirname(__file__)}/test_files/qsprmodels/{alg_name}_{regid}_{data.property}.json'))
->>>>>>> 6b856be8
+        self.assertTrue(exists(f'{os.path.dirname(__file__)}/test_files/qspr/models/{alg_name}_{regid}_{data.property}.json'))
 
         # perform crossvalidation
         themodel.evaluate()
@@ -173,21 +161,13 @@
         data, feature_calculators, scaler = self.prep_testdata(reg=reg, th=th)
         regid = 'REG' if reg else 'CLS'
         if alg_name == 'DNN':
-<<<<<<< HEAD
-            path = f'{os.path.dirname(__file__)}/test_files/qspr/models/DNN_{regid}_{data.property}.pkg'
-            themodel = joblib.load(path)
-            themodel.load_state_dict(torch.load(f"{path[:-4]}_weights.pkg"))
-        else:
-            themodel = joblib.load(f'{os.path.dirname(__file__)}/test_files/qspr/models/{alg_name}_{regid}_{data.property}.pkg')
-=======
-            path = f'{os.path.dirname(__file__)}/test_files/qsprmodels/DNN_{regid}_{data.property}.json'
+            path = f'{os.path.dirname(__file__)}/test_files/qspr/models/DNN_{regid}_{data.property}.json'
             with open(path) as f:
                 themodel_params = json.load(f)
             themodel = STFullyConnected(**themodel_params)
             themodel.load_state_dict(torch.load(f"{path[:-5]}_weights.pkg"))
         else:
-            themodel = skljson.from_json(f'{os.path.dirname(__file__)}/test_files/qsprmodels/{alg_name}_{regid}_{data.property}.json')
->>>>>>> 6b856be8
+            themodel = skljson.from_json(f'{os.path.dirname(__file__)}/test_files/qspr/models/{alg_name}_{regid}_{data.property}.json')
 
         #initialize predictor
         predictor = Predictor(themodel, feature_calculators, scaler, type=regid, th=th, name=None, modifier=None)
