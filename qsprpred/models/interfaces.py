--- conflicted
+++ resolved
@@ -17,7 +17,7 @@
         alg:  instance of estimator
         parameters (dict): dictionary of algorithm specific parameters
         njobs (int): the number of parallel jobs to run
-    
+
     Methods:
         init_model: initialize model from saved hyperparameters
         fit: build estimator model from entire data set
@@ -25,7 +25,7 @@
         bayesOptimization: bayesian optimization of hyperparameters using optuna
         gridSearch: optimization of hyperparameters using gridSearch
     """
-    
+
     def __init__(self, base_dir, data, alg, alg_name, parameters={}):
         """Initialize model from saved or default hyperparameters."""
         self.data = data
@@ -33,24 +33,22 @@
         self.parameters = parameters
         self.alg_name = alg_name
 
-<<<<<<< HEAD
         d = '%s/qspr/models' % base_dir
-        self.type = 'REG' if data.reg else 'CLS'
-        self.out = '%s/%s_%s_%s' % (d, alg_name, self.type, data.property)
-=======
-        d = '%s/qsprmodels' % base_dir
         self.type = 'REG' if data.task == ModelTasks.REGRESSION else 'CLS'
-        self.out = '%s/%s_%s_%s' % (d, alg_name, self.type, data.targetProperty)
->>>>>>> 44a384d0
+        self.out = '%s/%s_%s_%s' % (d, alg_name,
+                                    self.type, data.targetProperty)
 
-        if os.path.isfile('%s_params.json' % self.out):    
+        if os.path.isfile('%s_params.json' % self.out):
             with open('%s_params.json' % self.out) as j:
                 if self.parameters:
-                    self.parameters = json.loads(j.read()).update(self.parameters)
+                    self.parameters = json.loads(
+                        j.read()).update(
+                        self.parameters)
                 else:
                     self.parameters = json.loads(j.read())
-            logger.info('loaded model parameters from file: %s_params.json' % self.out)
-
+            logger.info(
+                'loaded model parameters from file: %s_params.json' %
+                self.out)
 
     @abstractmethod
     def fit(self):
@@ -73,20 +71,20 @@
         Arguments:
             search_space_gs (dict): search space for the grid search
             save_m (bool): if true, after gs the model is refit on the entire data set
-        """          
+        """
         pass
 
     @abstractmethod
     def bayesOptimization(self):
         """Bayesian optimization of hyperparameters using optuna.
-            
+
         Arguments:
             search_space_gs (dict): search space for the grid search
             n_trials (int): number of trials for bayes optimization
             save_m (bool): if true, after bayes optimization the model is refit on the entire data set
         """
         pass
-    
+
     @staticmethod
     def loadParamsGrid(fname, optim_type, model_types):
         """Load parameter grids for bayes or grid search parameter optimization from json file.
@@ -101,22 +99,24 @@
             try:
                 with open(fname) as json_file:
                     optim_params = np.array(json.load(json_file), dtype=object)
-            except:
+            except BaseException:
                 logger.error("Search space file (%s) not found" % fname)
                 sys.exit()
         else:
             with open('qsprpred/models/search_space.json') as json_file:
                 optim_params = np.array(json.load(json_file), dtype=object)
-        
+
         # select either grid or bayes optimization parameters from param array
-        optim_params = optim_params[optim_params[:,2]==optim_type, :]
-        
-        #check all modeltypes to be used have parameter grid
-        model_types = [model_types] if type(model_types) == str else model_types
+        optim_params = optim_params[optim_params[:, 2] == optim_type, :]
 
-        if not set(list(model_types)).issubset(list(optim_params[:,0])):
-            logger.error("model types %s missing from models in search space dict (%s)" % (model_types, optim_params[:,0]))
+        # check all modeltypes to be used have parameter grid
+        model_types = [model_types] if isinstance(
+            model_types, str) else model_types
+
+        if not set(list(model_types)).issubset(list(optim_params[:, 0])):
+            logger.error("model types %s missing from models in search space dict (%s)" % (
+                model_types, optim_params[:, 0]))
             sys.exit()
         logger.info("search space loaded from file")
-        
+
         return optim_params