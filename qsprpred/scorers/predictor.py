--- conflicted
+++ resolved
@@ -46,50 +46,18 @@
         self.key = f"{self.model.__class__.__name__}" if not name else name
 
     @staticmethod
-<<<<<<< HEAD
-    def fromFile(base_dir, algorithm, target, type='CLS', th=(1,),
-                 scale=True, name=None, modifier=None):
-        """Construct predictor from files with serialized model, feature calculator & scaler.
-
-        Args:
-            base_dir: base directory with folder qspr/models/ containing the serialized mode, feature_descriptor and optionally scaler
-            algorithm: type of model
-            target: name of property to predict
-            type: regression or classification
-            scale: bool if true, apply feature scaling
-            th: if classification give activity threshold
-            name: name for predictor, by default combination of algorithm, target and type
-=======
     def fromFile(model_path: str, metadata_path: str, scale: bool = True, modifier=None):
         """Construct predictor from files with serialized model, feature calculator & standardizer.
 
         Args:
             model_path: Path to saved json model file, if DNN assumes weight file also in the same folder
             metadata_path: Path to QSPRdata metadata file
->>>>>>> 3999c1f2
             modifier: score modifier
 
         Returns:
             predictor
 
         """
-<<<<<<< HEAD
-        if not name:
-            name = f'{target}_{algorithm}_{type}'
-
-        path = base_dir + '/qspr/models/' + '_'.join(
-            [algorithm, type, target]) + '.json'
-        feature_calculators = DescriptorsCalculator.fromFile(
-            base_dir + '/qspr/data/' + '_'.join([target, type]) + '_feature_calculators.json')
-        # TODO do not hardcode when to use scaler
-        scaler = None
-        if scale:
-            scaler = SKLearnStandardizer.fromFile(
-                base_dir + '/qspr/data/' + '_'.join([target, type]) + '_feature_standardizer_0.json')
-
-        if "DNN" in path:
-            with open(path) as f:
-=======
         with open(metadata_path) as f:
             meta = json.load(f)
 
@@ -107,7 +75,6 @@
 
         if "DNN" in model_path:
             with open(model_path) as f:
->>>>>>> 3999c1f2
                 model_params = json.load(f)
             model = STFullyConnected(**model_params)
             model.load_state_dict(torch.load(f"{model_path[:-5]}_weights.pkg"))
@@ -142,14 +109,9 @@
                     scores = self.model.predict(fps_loader)[:, 1].astype(float)
                 elif len(self.th) > 1:
                     scores = np.argmax(
-<<<<<<< HEAD
-                        self.model.predict(fps_loader),
-                        axis=1).astype(float)
-=======
                         self.model.predict(fps_loader), axis=1).astype(float)
                 elif len(self.th) == 1:
                     scores = self.model.predict(fps_loader)[:, 1].astype(float)
->>>>>>> 3999c1f2
             else:
                 scores = self.model.predict(fps_loader).flatten()
         # Special case PLS
