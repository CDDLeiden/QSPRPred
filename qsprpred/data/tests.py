--- conflicted
+++ resolved
@@ -9,8 +9,6 @@
 import pandas as pd
 import sklearn_json as skljson
 from mordred import descriptors as mordreddescriptors
-from rdkit import Chem
-
 from qsprpred.data.data import QSPRDataset
 from qsprpred.data.utils.datafilters import CategoryFilter
 from qsprpred.data.utils.datasplitters import randomsplit, scaffoldsplit, temporalsplit
@@ -31,6 +29,7 @@
 from qsprpred.data.utils.scaffolds import Murcko
 from qsprpred.models.tasks import ModelTasks
 from qsprpred.scorers.predictor import Predictor
+from rdkit import Chem
 from rdkit.Chem import AllChem, Descriptors, MolFromSmiles
 from sklearn.preprocessing import MinMaxScaler, StandardScaler
 
@@ -164,7 +163,7 @@
         check_consistency(dataset_new)
 
         dataset_new = QSPRDataset.fromTableFile(
-            "test_defaults_new", # new name implies HBD below should exist again
+            "test_defaults_new",  # new name implies HBD below should exist again
             f'{os.path.dirname(__file__)}/test_files/data/test_data.tsv',
             target_prop="CL",
             store_dir=self.qsprdatapath,
@@ -413,7 +412,13 @@
                  ["C", 1, 8, 4, 7, 12, 6]]),
             columns=["SMILES"] + self.descriptors + ["y"]
         )
-        self.dataset = QSPRDataset("TestFeatureFilters", target_prop="y", df=self.df, store_dir=self.qsprdatapath, n_jobs=N_CPU, chunk_size=CHUNK_SIZE)
+        self.dataset = QSPRDataset(
+            "TestFeatureFilters",
+            target_prop="y",
+            df=self.df,
+            store_dir=self.qsprdatapath,
+            n_jobs=N_CPU,
+            chunk_size=CHUNK_SIZE)
 
     def test_lowVarianceFilter(self):
         self.dataset.filterFeatures([lowVarianceFilter(0.01)])
@@ -481,69 +486,6 @@
         self.assertTrue(self.dataset.X.any().sum() > 1)
 
     def test_rdkit_descs(self):
-<<<<<<< HEAD
-        mols = self.prep_testdata()
-        desc_calc = RDkitDescs()
-        descriptors = desc_calc(mols[1])
-        self.assertIsInstance(descriptors, list)
-        descriptors = pd.DataFrame([descriptors])
-        self.assertEqual(descriptors.shape, (1, len(Descriptors._descList)))
-        self.assertTrue(descriptors.any().any())
-        self.assertTrue(descriptors.any().sum() > 1)
-
-        # with 3D
-        desc_calc = RDkitDescs(compute_3Drdkit=True)
-        descriptors = desc_calc(mols[1])
-        self.assertIsInstance(descriptors, list)
-        descriptors = pd.DataFrame([descriptors])
-        self.assertEqual(descriptors.shape,
-                         (1, (len(Descriptors._descList) + 10)))
-        self.assertTrue(descriptors.any().any())
-        self.assertTrue(descriptors.any().sum() > 1)
-
-
-class TestDescriptorCalculator(PathMixIn, TestCase):
-    def prep_testdata(self):
-        df = pd.read_csv(
-            f'{os.path.dirname(__file__)}/test_files/data/test_data.tsv',
-            sep='\t')
-        mols = [MolFromSmiles(smiles) for smiles in df.SMILES]
-        return mols
-
-    def test_descriptorcalculator(self):
-        from mordred import ABCIndex
-        mols = self.prep_testdata()
-        desc_calc = DescriptorsCalculator([MorganFP(2, 10), DrugExPhyschem(), Mordred(
-            ABCIndex), PredictorDesc(
-            f'{os.path.dirname(__file__)}/test_files/test_predictor/qspr/models/RF_CLS_fu_class.json',
-            f'{os.path.dirname(__file__)}/test_files/test_predictor/qspr/data/fu_CLS_QSPRdata_meta.json')])
-        mols.append(None)
-        descriptors = desc_calc(mols)
-        self.assertIsInstance(descriptors, pd.DataFrame)
-        self.assertEqual(descriptors.shape, (11, 32))
-        self.assertTrue(descriptors.any().any())
-        self.assertEqual(desc_calc.get_len(), 32)
-
-        filter = highCorrelationFilter(0.99)
-        descriptors = filter(descriptors)
-        desc_calc.keepDescriptors(descriptors)
-        desc_calc.toFile(
-            f"{os.path.dirname(__file__)}/test_files/qspr/data/test_calc.json")
-        DescriptorsCalculator.fromFile(
-            f"{os.path.dirname(__file__)}/test_files/qspr/data/test_calc.json")
-
-
-class TestFeatureStandardizer(PathMixIn, TestCase):
-    def prep_testdata(self):
-        df = pd.read_csv(
-            f'{os.path.dirname(__file__)}/test_files/data/test_data.tsv',
-            sep='\t')
-        mols = [MolFromSmiles(smiles) for smiles in df.SMILES]
-        features = [
-            AllChem.GetMorganFingerprintAsBitVect(
-                x, 3, 1000) for x in mols]
-        return features
-=======
         desc_calc = DescriptorsCalculator([rdkit_descs()])
         self.dataset.addDescriptors(desc_calc)
 
@@ -555,6 +497,7 @@
         desc_calc = DescriptorsCalculator([rdkit_descs(compute_3Drdkit=True)])
         self.dataset.addDescriptors(desc_calc, recalculate=True)
         self.assertEqual(self.dataset.X.shape, (len(self.dataset), len(Descriptors._descList) + 10))
+
 
 class TestScaffolds(DataSets, TestCase):
 
@@ -580,7 +523,6 @@
         super().setUp()
         self.dataset = self.create_small_dataset(self.__class__.__name__)
         self.dataset.addDescriptors(DescriptorsCalculator([MorganFP(3, nBits=1000)]))
->>>>>>> 2ee371c8
 
     def test_featurestandarizer(self):
         scaler = SKLearnStandardizer.fromFit(self.dataset.X, StandardScaler())
