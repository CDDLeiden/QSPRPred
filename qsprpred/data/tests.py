"""This module holds the test for functions regarding QSPR data preparation."""
import os
import shutil
from unittest import TestCase

import mordred
import numpy as np
import pandas as pd
from mordred import descriptors as mordreddescriptors
from qsprpred.data.data import QSPRDataset
from qsprpred.data.utils.datafilters import CategoryFilter
from qsprpred.data.utils.datasplitters import randomsplit, scaffoldsplit, temporalsplit
from qsprpred.data.utils.descriptorcalculator import descriptorsCalculator
from qsprpred.data.utils.descriptorsets import (
    DrugExPhyschem,
    Mordred,
    MorganFP,
    rdkit_descs,
)
from qsprpred.data.utils.feature_standardization import SKLearnStandardizer
from qsprpred.data.utils.featurefilters import (
    BorutaFilter,
    highCorrelationFilter,
    lowVarianceFilter,
)
from rdkit.Chem import AllChem, Descriptors, MolFromSmiles
from sklearn.preprocessing import StandardScaler


class PathMixIn:
    datapath = f'{os.path.dirname(__file__)}/test_files/data'
    qsprdatapath = f'{os.path.dirname(__file__)}/test_files/qspr/data'
    qsprmodelspath = f'{os.path.dirname(__file__)}/test_files/qspr/models'

    @classmethod
    def setUpClass(cls):
        if not os.path.exists(cls.qsprmodelspath):
            os.makedirs(cls.qsprmodelspath)
        if not os.path.exists(cls.qsprdatapath):
            os.makedirs(cls.qsprdatapath)

    @classmethod
    def tearDownClass(cls):
        shutil.rmtree(cls.qsprmodelspath)
        shutil.rmtree(cls.qsprdatapath)

class TestDataSplitters(PathMixIn, TestCase):
    df = pd.read_csv(f'{os.path.dirname(__file__)}/test_files/data/test_data_large.tsv', sep='\t')

    def test_randomsplit(self):
        split = randomsplit()
        split(self.df, "SMILES", "CL")

    def test_temporalsplit(self):
        split = temporalsplit(timesplit=2015, timecol="Year of first disclosure")
        split(self.df, "SMILES", "CL")

    def test_scaffoldsplit(self):
        split = scaffoldsplit()
        split(self.df, "SMILES", "CL")

class TestDataFilters(PathMixIn, TestCase):
    df = pd.read_csv(f'{os.path.dirname(__file__)}/test_files/data/test_data_large.tsv', sep='\t')

    def test_Categoryfilter(self):
        remove_cation = CategoryFilter(name="moka_ionState7.4", values=["cationic"])
        df_anion = remove_cation(self.df)
        self.assertTrue((df_anion["moka_ionState7.4"] == "cationic").sum() == 0)

        only_cation = CategoryFilter(name="moka_ionState7.4", values=["cationic"], keep=True)
        df_cation = only_cation(self.df)
        self.assertTrue((df_cation["moka_ionState7.4"] != "cationic").sum() == 0)

class TestFeatureFilters(PathMixIn, TestCase):
    df = pd.DataFrame(data = np.array([[1, 4, 2, 6, 2 ,1],
                                        [1, 8, 4, 2, 4 ,2],
                                        [1, 4, 3, 2, 5 ,3],
                                        [1, 8, 4, 9, 8 ,4],
                                        [1, 4, 2, 3, 9 ,5],
                                        [1, 8, 4, 7, 12,6]]), columns=["F1", "F2", "F3", "F4", "F5", "y"])

    def test_lowVarianceFilter(self):
        filter = lowVarianceFilter(0.01)
        X = filter(self.df[["F1", "F2", "F3", "F4", "F5"]])

        # check if correct columns selected and values still original
        self.assertListEqual(list(X.columns), ["F2", "F3", "F4", "F5"])
        self.assertTrue(self.df[X.columns].equals(X))

    def test_highCorrelationFilter(self):
        filter = highCorrelationFilter(0.8)
        X = filter(self.df[["F1", "F2", "F3", "F4", "F5"]])

        # check if correct columns selected and values still original
        self.assertListEqual(list(X.columns), ["F1", "F2", "F4", "F5"])
        self.assertTrue(self.df[X.columns].equals(X))

    def test_BorutaFilter(self):
        filter = BorutaFilter()
        X = filter(features = self.df[["F1", "F2", "F3", "F4", "F5"]], y=self.df["y"])

        # check if correct columns selected and values still original
        self.assertListEqual(list(X.columns), ["F5"])
        self.assertTrue(self.df[X.columns].equals(X))

class TestDescriptorsets(PathMixIn, TestCase):
    def prep_testdata(self):
        df = pd.read_csv(f'{os.path.dirname(__file__)}/test_files/data/test_data.tsv', sep='\t')
        mols = [MolFromSmiles(smiles) for smiles in df.SMILES]
        return mols

    def test_MorganFP(self):
        mols = self.prep_testdata()
        desc_calc = MorganFP(3, nBits=1000)
        descriptors = desc_calc(mols[2])
        self.assertIsInstance(descriptors, pd.DataFrame)
        self.assertEqual(descriptors.shape, (1, 1000))
        self.assertTrue(descriptors.any().any())
        self.assertTrue(descriptors.any().sum() > 1)

    def test_Mordred(self):
        mols = self.prep_testdata()
        desc_calc = Mordred()
        descriptors = desc_calc(mols[1])
        self.assertIsInstance(descriptors, pd.DataFrame)
        self.assertEqual(descriptors.shape, (1, len(mordred.Calculator(mordreddescriptors).descriptors)))
        self.assertTrue(descriptors.any().any())
        self.assertTrue(descriptors.any().sum() > 1)

    def test_DrugExPhyschem(self):
        mols = self.prep_testdata()
        desc_calc = DrugExPhyschem()
        descriptors = desc_calc(mols[1])
        self.assertIsInstance(descriptors, pd.DataFrame)
        self.assertEqual(descriptors.shape, (1, 19))
        self.assertTrue(descriptors.any().any())
        self.assertTrue(descriptors.any().sum() > 1)

    def test_rdkit_descs(self):
        mols = self.prep_testdata()
        desc_calc = rdkit_descs()
        descriptors = desc_calc(mols[1])
        self.assertIsInstance(descriptors, pd.DataFrame)
        self.assertEqual(descriptors.shape, (1, len(Descriptors._descList)))
        self.assertTrue(descriptors.any().any())
        self.assertTrue(descriptors.any().sum() > 1)

        #with 3D
        desc_calc = rdkit_descs(compute_3Drdkit=True)
        descriptors = desc_calc(mols[1])
        self.assertIsInstance(descriptors, pd.DataFrame)
        self.assertEqual(descriptors.shape, (1, (len(Descriptors._descList) + 10)))
        self.assertTrue(descriptors.any().any())
        self.assertTrue(descriptors.any().sum() > 1)


class TestDescriptorCalculator(PathMixIn, TestCase):
    def prep_testdata(self):
        df = pd.read_csv(f'{os.path.dirname(__file__)}/test_files/data/test_data.tsv', sep='\t')
        mols = [MolFromSmiles(smiles) for smiles in df.SMILES]
        return mols
    
    def test_descriptorcalculator(self):
        from mordred import ABCIndex
        mols = self.prep_testdata()
        desc_calc = descriptorsCalculator([MorganFP(2, 10), DrugExPhyschem(), Mordred(ABCIndex)])
        mols.append(None)
        descriptors = desc_calc(mols)
        self.assertIsInstance(descriptors, pd.DataFrame)
        self.assertEqual(descriptors.shape, (11,31))
        self.assertTrue(descriptors.any().any())
        self.assertEqual(desc_calc.get_len(), 31)

        filter = highCorrelationFilter(0.99)
        descriptors = filter(descriptors)
        desc_calc.keepDescriptors(descriptors)
        desc_calc.toFile(f"{os.path.dirname(__file__)}/test_files/qspr/data/test_calc.json")
        descriptorsCalculator.fromFile(f"{os.path.dirname(__file__)}/test_files/qspr/data/test_calc.json")

class TestFeatureStandardizer(PathMixIn, TestCase):
    def prep_testdata(self):
        df = pd.read_csv(f'{os.path.dirname(__file__)}/test_files/data/test_data.tsv', sep='\t')
        mols = [MolFromSmiles(smiles) for smiles in df.SMILES]
        features = [AllChem.GetMorganFingerprintAsBitVect(x, 3, 1000) for x in mols]
        return features
    
    def test_featurestandarizer(self):
        features = self.prep_testdata()
        scaler = SKLearnStandardizer.fromFit(features, StandardScaler())
        scaled_features = scaler(features)
        scaler.toFile(f'{os.path.dirname(__file__)}/test_files/qspr/data/test_scaler.json')
        scaler_fromfile = SKLearnStandardizer.fromFile(f'{os.path.dirname(__file__)}/test_files/qspr/data/test_scaler.json')
        scaled_features_fromfile = scaler_fromfile(features)
        self.assertIsInstance(scaled_features, np.ndarray)
        self.assertEqual(scaled_features.shape, (10,1000))
        self.assertEqual(np.array_equal(scaled_features, scaled_features_fromfile), True)


class TestData(PathMixIn, TestCase):

    def test_data(self):
        df = pd.read_csv(f'{os.path.dirname(__file__)}/test_files/data/test_data_large.tsv', sep='\t')
        with self.assertRaises(AssertionError):
            QSPRDataset(df=df, property="CL", reg=False, th=[])
        with self.assertRaises(AssertionError):
            QSPRDataset(df=df, property="CL", reg=False, th=6.5)
        with self.assertRaises(AssertionError):
            QSPRDataset(df=df, property="CL", reg=False, th=[0,2,3])
        with self.assertRaises(AssertionError):
            QSPRDataset(df=df, property="CL", precomputed=True, reg=False)
        for reg in [True, False]:
            reg_abbr = 'REG' if reg else 'CLS'
            dataset = QSPRDataset(df=df, property="CL", reg=reg, th=[0,1,10,1200])
            self.assertIsInstance(dataset, QSPRDataset)
<<<<<<< HEAD

            dataset.prepareDataset(f'{os.path.dirname(__file__)}/test_files/qspr/data/CL_{reg_abbr}.tsv',
=======
            np.random.seed(42)
            dataset.prepareDataset(f'{os.path.dirname(__file__)}/test_files/qsprmodels/CL_{reg_abbr}.tsv',
>>>>>>> 6b856be8
                                   feature_calculators=descriptorsCalculator([MorganFP(3, 1000)]),
                                   datafilters=[CategoryFilter(name="moka_ionState7.4", values=["cationic"])],
                                   feature_filters=[lowVarianceFilter(0.05), highCorrelationFilter(0.8)])

<|MERGE_RESOLUTION|>--- conflicted
+++ resolved
@@ -212,13 +212,8 @@
             reg_abbr = 'REG' if reg else 'CLS'
             dataset = QSPRDataset(df=df, property="CL", reg=reg, th=[0,1,10,1200])
             self.assertIsInstance(dataset, QSPRDataset)
-<<<<<<< HEAD
-
-            dataset.prepareDataset(f'{os.path.dirname(__file__)}/test_files/qspr/data/CL_{reg_abbr}.tsv',
-=======
             np.random.seed(42)
             dataset.prepareDataset(f'{os.path.dirname(__file__)}/test_files/qsprmodels/CL_{reg_abbr}.tsv',
->>>>>>> 6b856be8
                                    feature_calculators=descriptorsCalculator([MorganFP(3, 1000)]),
                                    datafilters=[CategoryFilter(name="moka_ionState7.4", values=["cationic"])],
                                    feature_filters=[lowVarianceFilter(0.05), highCorrelationFilter(0.8)])
